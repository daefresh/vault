--- conflicted
+++ resolved
@@ -15,6 +15,7 @@
 	"time"
 
 	"github.com/hashicorp/consul/api"
+	"github.com/hashicorp/errwrap"
 	log "github.com/hashicorp/go-hclog"
 	"github.com/hashicorp/vault/sdk/helper/consts"
 	"github.com/hashicorp/vault/sdk/helper/parseutil"
@@ -238,39 +239,7 @@
 		}
 		logger.Debug("configured TLS")
 	}
-<<<<<<< HEAD
-	return nil
-=======
-
-	consulConf.HttpClient = &http.Client{Transport: consulConf.Transport}
-	client, err := api.NewClient(consulConf)
-	if err != nil {
-		return nil, fmt.Errorf("client setup failed: %w", err)
-	}
-
-	// Setup the backend
-	c := &serviceRegistration{
-		Client: client,
-
-		logger:              logger,
-		serviceName:         service,
-		serviceTags:         strutil.ParseDedupLowercaseAndSortStrings(tags, ","),
-		serviceAddress:      serviceAddr,
-		checkTimeout:        checkTimeout,
-		disableRegistration: disableRegistration,
-
-		notifyActiveCh:      make(chan struct{}),
-		notifySealedCh:      make(chan struct{}),
-		notifyPerfStandbyCh: make(chan struct{}),
-		notifyInitializedCh: make(chan struct{}),
-
-		isActive:      atomicB.NewBool(state.IsActive),
-		isSealed:      atomicB.NewBool(state.IsSealed),
-		isPerfStandby: atomicB.NewBool(state.IsPerformanceStandby),
-		isInitialized: atomicB.NewBool(state.IsInitialized),
-	}
-	return c, nil
->>>>>>> 1fccd0d0
+	return nil
 }
 
 func (c *serviceRegistration) Run(shutdownCh <-chan struct{}, wait *sync.WaitGroup, redirectAddr string) error {
